--- conflicted
+++ resolved
@@ -12,16 +12,7 @@
 2>&1 | tee log_larims_trial_run.txt \
 exit
 
-<<<<<<< HEAD
-exit
-
-
-salloc --ntasks=8 --cpus-per-task=1 \
-mpiexec python3 uq_simulation.py --uq_method "mc" --mc_numevaluations 10 --sc_q_order 4 --sc_p_order 3 --model "larsim" --chunksize 1 --mpi --configurationsFile "configuration_larsim.json" --saltelli --run_statistics --outputResultDir "/naslx/projects/pr63so/ga45met2/Repositories/larsim_runs" --num_cores 8 \
- 2>&1 | tee log_larims_trial_run.txt
-=======
 mpiexec -genv I_MPI_DEBUG=+5 -print-rank-map python3 uq_simulation.py --uq_method "mc" --mc_numevaluations 100 --sc_q_order 4 \
                         --model "larsim" --chunksize 1 --mpi --mpi_method "new" --num_cores 16 --configurationsFile "configuration_larsim.json" \
                         --saltelli --run_statistics --outputResultDir "/naslx/projects/pr63so/ga45met2/Repositories/larsim_runs" \
-> 2>&1 | tee log_larims_trial_run.txt
->>>>>>> 7219e45f
+> 2>&1 | tee log_larims_trial_run.txt