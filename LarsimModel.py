--- conflicted
+++ resolved
@@ -131,55 +131,6 @@
             # create local directory for this particular run
             working_folder_name = "WHM Regen" + str(i)
             curr_working_dir = os.path.abspath(os.path.join(self.working_dir,working_folder_name))
-<<<<<<< HEAD
- 
-            if not os.path.isdir(curr_working_dir):
-                subprocess.run(["mkdir", curr_working_dir])
-
-            #try:
-            #    os.mkdir(curr_working_dir)
-            #except FileExistsError:
-            #    pass
-            temp_master_dir = self.master_dir + "/."
-            subprocess.run(['cp','-a', temp_master_dir, curr_working_dir])
-            print("Done cp -a command")
-
-            #Change values
-            config.tape35_configurations(parameters=parameter, curr_working_dir=curr_working_dir)
-            print("Process {} successfully changed its tape35".format(i))
-
-
-            # Change working directory and execute LARSIM
-            #subprocess.run(['cd', curr_working_dir], stdin=None, input=None, stdout=None,
-            #               stderr=None, capture_output=False, shell=True,
-            #               cwd=None, timeout=None, check=True, encoding=None, errors=None, text=None, env=None,
-            #               universal_newlines=None)
-            #subprocess.run(['cd', curr_working_dir], capture_output=False, shell=True)
-            os.chdir(curr_working_dir)
-
-
-            larsim_exe = os.path.abspath(os.path.join(self.larsim_exe_dir, 'larsim-linux-intel-1000.exe'))
-            #larsim_exe = "/import/home/ga45met/Repositories/Larsim-data/Larsim-exe/larsim-linux-intel-1000.exe"
-            print("INFO: This is what I'm gonna execute: {}".format(larsim_exe))
-            #subprocess.run([larsim_exe,'>', '/dev/null'], stdin=None, input=None, stdout=None,
-            #               stderr=None, capture_output=True, shell=False,
-            #               cwd=None, timeout=None, check=True, encoding=None, errors=None, text=None, env=None,
-            #               universal_newlines=None)
-
-            local_log_file = os.path.abspath(os.path.join(curr_working_dir,"run"+str(i)+".log"))
-            print("INFO: This is where I'm gonna write my log - {}".format(local_log_file))
-            #subprocess.run([larsim_exe, '>', local_log_file])
-            #subprocess.run([larsim_exe, '>', '/dev/null'])
-            subprocess.run([larsim_exe])
-            print("INFO: I am done with LARSIM Execution {}".format(i))
-            #collect results
-            #time.sleep(45)
-            #value_of_interest = config.Result_parser.result_parser(self.WHM_regen+str(i) + "/ergebnis.lila")
-            #time.sleep(5)
-            end = time.time()
-            runtime = end-start
-=======
->>>>>>> ee6f28d6
 
             self.single_larsim_run(master_dir=self.master_dir, curr_working_dir=curr_working_dir, parameters=parameter, index_run=i)
 
