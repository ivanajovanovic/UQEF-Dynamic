--- conflicted
+++ resolved
@@ -145,7 +145,6 @@
                                                                                  write_to_file = osp.abspath(
                                                                                      osp.join(self.working_dir,
                                                                                               "df_measured.pkl")), \
-<<<<<<< HEAD
                                                                                  compression = "gzip")
         # self.df_measured = larsimConfigurationSettings.extract_measured_discharge(self.timeframe[0], self.timeframe[1], station=self.station_for_model_runs, index_run=0)
 
@@ -164,9 +163,6 @@
                                                plot=False, saveToFile=False)
         self.df_simulation.drop_duplicates(subset=['TimeStamp','Stationskennung'], keep='last', inplace=True)
 
-=======
-                                                                                 compression = "gzip")  # self.df_measured = larsimConfigurationSettings.extract_measured_discharge(self.timeframe[0], self.timeframe[1], station=self.station_for_model_runs, index_run=0)
->>>>>>> dc23fef6
 
     def run_unaltered_sim(self, createNewFolder = False, write_in_file = True):
         #####################################
@@ -209,15 +205,9 @@
 
         # print("Data Frame with Unaltered Simulation Discharges dtypes : {}".format(self.df_unaltered_ergebnis.dtypes))
 
-<<<<<<< HEAD
         # delete ergebnis.lila and all other not necessary files
         if createNewFolder:
             larsimConfigurationSettings.cleanDirectory_completely(curr_directory = dir_unaltered_run)
-=======
-        # delte ergebnis.lila and all other not necessary files
-        if createNewFolder:
-            larsimConfigurationSettings.cleanDirecory_completely(curr_directory = dir_unaltered_run)
->>>>>>> dc23fef6
         else:
             larsimConfigurationSettings._delete_larsim_output_files(curr_directory = dir_unaltered_run)
 
@@ -331,14 +321,6 @@
         # self.run_and_save_simulations = self.run_and_save_simulations and self.disable_statistics
 
         # if we want to compute the gradient (of some likelihood fun or output itself) w.r.t parameters
-<<<<<<< HEAD
-=======
-        self.compute_gradients = strtobool(
-                self.configurationObject["Output"]["compute_gradients"]) if "compute_gradients" in \
-                                                                            self.configurationObject[
-                                                                                "Output"] else False
-
->>>>>>> dc23fef6
         self.calibration_mode = strtobool(
                 self.configurationObject["Output"]["calibration_mode"]) if "calibration_mode" in \
                                                                            self.configurationObject["Output"] else False
@@ -347,12 +329,9 @@
                 self.configurationObject["Output"]["non_calibration_mode"]) if "non_calibration_mode" in \
                                                                                self.configurationObject[
                                                                                    "Output"] else False
-<<<<<<< HEAD
 
         self.compute_gradients = self.calibration_mode or self.non_calibration_mode
 
-=======
->>>>>>> dc23fef6
         #####################################
         # getting the time span for running the model from the json configuration file
         #####################################
@@ -430,11 +409,7 @@
             # however, take care that is is not done twice!
             simulation_start_timestamp = self.timeframe[0] + datetime.timedelta(
                 hours = self.warm_up_duration)  # pd.Timestamp(result.TimeStamp.min())
-<<<<<<< HEAD
             result = larsimDataPostProcessing.parse_df_based_on_time(result, (simulation_start_timestamp, self.timeframe[1]))
-=======
-            result = larsimDataPostProcessing.parse_df_based_on_time(result, (simulation_start_timestamp, None))
->>>>>>> dc23fef6
 
             # filter out results for a concrete station if specified in configuration json file
             # TODO-Ivana deal with situation when self.station_for_model_runs is a list
@@ -462,29 +437,7 @@
             func_gof_RMSE_stations = []  # stores RMSE for each station
             if self.calculate_GoF or self.compute_gradients:
                 # get the DataFrame storing measurements / ground truth discharge
-<<<<<<< HEAD
                 goodnessofFit_list_of_dictionaries, predicted_dataFrame_func = self.compute_GoF(result)
-=======
-                local_measurement_file = osp.abspath(osp.join(self.working_dir, "df_measured.pkl"))
-                if os.path.exists(local_measurement_file):
-                    gt_dataFrame = larsimInputOutputUtilities.read_dataFrame_from_file(local_measurement_file,
-                                                                                       compression = "gzip")
-                else:
-                    # gt_dataFrame=None # this will work as well because when calculationg GoF groundTruth DF will be read anyway
-                    gt_dataFrame = larsimConfigurationSettings.extract_measured_discharge(self.timeframe[0],
-                                                                                          self.timeframe[1],
-                                                                                          index_run = 0)  # gt_dataFrame = larsimConfigurationSettings.extract_measured_discharge(simulation_start_timestamp, self.timeframe[1], index_run=0)
-
-                # Make sure that burn-in time is disregard in result or will be disregard while computing GoF: disregard_initial_timesteps=False or disregard_initial_timesteps=True
-                # Check for which stations GoF should be calculated: station=self.station_of_Interest or station=self.station_for_model_runs
-                # Chech weather you want daily or hourly based computation of GoF functions: dailyStatistics=False or dailyStatistics=True
-                goodnessofFit_list_of_dictionaries, predicted_dataFrame_func = larsimDataPostProcessing.calculateGoodnessofFit(
-                    measuredDF = gt_dataFrame, predictedDF = result, station = self.station_of_Interest, \
-                    type_of_output_of_Interest_measured = self.type_of_output_of_Interest_measured, \
-                    type_of_output_of_Interest = self.type_of_output_of_Interest, dailyStatistics = False,
-                    gof_list = self.objective_function, disregard_initial_timesteps = False)
-
->>>>>>> dc23fef6
                 index_parameter_gof_list_of_dictionaries = []
                 for single_stations_gof in goodnessofFit_list_of_dictionaries:
                     index_parameter_gof_dict = {**parameters_dict, **single_stations_gof}
@@ -514,7 +467,6 @@
 
                 h_vector = []
                 gradient_matrix_calibration_bulk = defaultdict(list)
-<<<<<<< HEAD
                 grd_no_calib_dataFrame = pd.DataFrame()
                 for id_param in range(length_evaluations_gradient):
                     # 2.1. For every uncertain parameter, create a new folder where 1 parameter is changed
@@ -526,45 +478,11 @@
                         param_index = int(id_param / 2)
                     else: # FD
                         eps_val = eps_val_global  # used for computing f(x+h)
-=======
-                gradient_matrix_no_calibration = pd.DataFrame()
-                for id_param in range(length_evaluations_gradient):
-                    # 2.1. For every uncertain parameter, create a new folder where 1 parameter is changed
-                    os.chdir(curr_working_dir)
-                    working_folder_name = "Compute_gradient_" + str(i) + "_" + str(id_param)
-                    curr_working_dir_gradient = osp.abspath(osp.join(self.working_dir, working_folder_name))
-
-                    if not osp.isdir(curr_working_dir_gradient):
-                        subprocess.run(["mkdir", curr_working_dir_gradient])
-
-                    # copy all the necessary files to the newly created directoy
-                    master_dir_for_copying = self.master_dir + "/."
-                    subprocess.run(['cp', '-a', master_dir_for_copying,
-                                    curr_working_dir_gradient])  # TODO IVANA Check if copy succeed
-                    subprocess.run(["cp", "lanu.par", curr_working_dir_gradient])
-                    subprocess.run(["cp", "tape35", curr_working_dir_gradient])
-                    print("LarsimModel INFO: Successfully copied all the files")
-                    # change working directory
-                    os.chdir(curr_working_dir_gradient)
-
-                    # 2.2. Adjust files
-                    if CD and (id_param % 2 == 1):  # id_param = {1, 3, 5, 7, ...}
-                        eps_val = -eps_val_global  # used for computing f(x-h)
-                    else:  # id_param = {0, 2, 4, 6 ...}
-                        eps_val = eps_val_global  # used for computing f(x+h)
-                    if CD:
-                        param_index = int(id_param / 2)
-                    else:
->>>>>>> dc23fef6
                         param_index = id_param
 
                     tape35_path = curr_working_dir_gradient + "/tape35"
                     lanu_path = curr_working_dir_gradient + "/lanu.par"
-<<<<<<< HEAD
                     # TODO (?) : Create function to generate a GoF for only one modified parameter
-=======
-                    # TODO (?) : Create function to generate a GoF for one modified parameter
->>>>>>> dc23fef6
                     h = larsimConfigurationSettings.params_configurations_gradient(parameter_index = param_index,
                                                                                    tape35_path = tape35_path,
                                                                                    lanu_path = lanu_path,
@@ -574,7 +492,6 @@
                         h_vector.append(h)  # update vector of h's
 
                     # 2.3. Run the simulation
-<<<<<<< HEAD
                     # Run Larsim
                     if self.cut_runs:
                         result_grd = self._multiple_short_larsim_runs(timeframe = self.timeframe,
@@ -591,19 +508,10 @@
                     # 2.4. Preparations before computing GoF
                     result_grd = larsimDataPostProcessing.parse_df_based_on_time(result_grd,
                                                                                  (simulation_start_timestamp, None))
-=======
-                    result = self._single_larsim_run(timeframe = self.timeframe,
-                                                     curr_working_dir = curr_working_dir_gradient, index_run = i,
-                                                     sub_index_run = id_param)
-
-                    # 2.4. Preparations before computing GoF
-                    result = larsimDataPostProcessing.parse_df_based_on_time(result, (simulation_start_timestamp, None))
->>>>>>> dc23fef6
 
                     # filter out results for a concrete station if specified in configuration json file
                     # TODO-Ivana : deal with situation when self.station_for_model_runs is a list
                     if self.station_for_model_runs != "all":
-<<<<<<< HEAD
                         result_grd = larsimDataPostProcessing.filterResultForStation(result_grd,
                                                                                      station = self.station_for_model_runs)
 
@@ -611,32 +519,6 @@
                     #       get the DataFrame storing measurements / ground truth discharge
                     goodnessofFit_list_of_dictionaries, result_grd = self.compute_GoF(result_grd)
 
-=======
-                        result = larsimDataPostProcessing.filterResultForStation(result,
-                                                                                 station = self.station_for_model_runs)
-
-                    # 2.5. Compute goodness of fit (GoF)
-                    # get the DataFrame storing measurements / ground truth discharge
-                    local_measurement_file = osp.abspath(osp.join(self.working_dir, "df_measured.pkl"))
-                    if os.path.exists(local_measurement_file):
-                        gt_dataFrame = larsimInputOutputUtilities.read_dataFrame_from_file(local_measurement_file,
-                                                                                           compression = "gzip")
-                    else:
-                        # gt_dataFrame=None # this will work as well because when calculationg GoF groundTruth DF will be read anyway
-                        gt_dataFrame = larsimConfigurationSettings.extract_measured_discharge(self.timeframe[0],
-                                                                                              self.timeframe[1],
-                                                                                              index_run=0)  # gt_dataFrame = larsimConfigurationSettings.extract_measured_discharge(simulation_start_timestamp, self.timeframe[1], index_run=0)
-
-                    # Make sure that burn-in time is disregard in result or will be disregard while computing GoF: disregard_initial_timesteps=False or disregard_initial_timesteps=True
-                    # Check for which stations GoF should be calculated: station=self.station_of_Interest or station=self.station_for_model_runs
-                    # Check wether you want daily or hourly based computation of GoF functions: dailyStatistics=False or dailyStatistics=True
-                    # TODO: for the moment, station=self.station_of_Interest (-> extend to "all")
-                    goodnessofFit_list_of_dictionaries, predicted_dataFrame = larsimDataPostProcessing.calculateGoodnessofFit(
-                        measuredDF=gt_dataFrame, predictedDF=result, station=self.station_of_Interest,
-                        type_of_output_of_Interest_measured=self.type_of_output_of_Interest_measured,
-                        type_of_output_of_Interest=self.type_of_output_of_Interest, dailyStatistics=False,
-                        gof_list=self.objective_function, disregard_initial_timesteps=False)
->>>>>>> dc23fef6
                     # Processing for calibration mode
                     if self.calibration_mode:
                         # 2.6. Extract GoF for each analysed station
@@ -644,7 +526,6 @@
                             gradient_matrix_calibration_bulk[single_stations_gof["station"]].append(
                                     single_stations_gof["calculateRMSE"])  # TODO : for the moment, just RMSE
 
-<<<<<<< HEAD
                     # Processing for non-calibration mode
                     if self.non_calibration_mode:
                         # result_grd contains filtered results for a particular station, implicit 'MARI'
@@ -669,32 +550,6 @@
 
                     # Delete everything except .log and .csv files
                     larsimConfigurationSettings.cleanDirectory_completely(curr_directory = curr_working_dir_gradient)
-=======
-                    # Processing for non-calibration mode                                                                      predicted_dataFrame_func)
-                    if self.non_calibration_mode:
-                        # predicted_dataFrame contains filtered results for a particular station, implicit 'MARI'
-                        if CD:
-                            if id_param == 0:
-                                gradient_matrix_no_calibration = predicted_dataFrame
-                                gradient_matrix_no_calibration.rename(columns={'Value': '0'}, inplace=True)
-                            elif id_param % 2 == 1:
-                                gradient_matrix_no_calibration[f"{int(id_param / 2)}"] -= predicted_dataFrame["Value"]
-                                gradient_matrix_no_calibration[f"{int(id_param / 2)}"] /= 2 * h
-                            else:
-                                gradient_matrix_no_calibration[f"{int(id_param / 2)}"] = predicted_dataFrame["Value"]
-                        else:  # FD
-                            if id_param == 0:
-                                gradient_matrix_no_calibration = predicted_dataFrame
-                                gradient_matrix_no_calibration.rename(columns={"Value": '0'}, inplace=True, errors="raise")
-                                gradient_matrix_no_calibration["0"] = (gradient_matrix_no_calibration["0"] -
-                                                                       predicted_dataFrame_func["Value"]) / h
-                            else:
-                                gradient_matrix_no_calibration[f"{int(id_param)}"] = (predicted_dataFrame["Value"] -
-                                                                                      predicted_dataFrame_func["Value"]) / h
-
-                    # Delete everything except .log and .csv files
-                    larsimConfigurationSettings.cleanDirecory_completely(curr_directory = curr_working_dir_gradient)
->>>>>>> dc23fef6
 
                     # change back to starting directory of all the processes
                     os.chdir(self.current_dir)
@@ -702,57 +557,21 @@
                     # Delete local working folder
                     subprocess.run(["rm", "-r", curr_working_dir_gradient])
 
-<<<<<<< HEAD
                 # 3. Process data for generating gradient matrices
                 # Processing for calibration mode
                 if self.calibration_mode:
                     self.grd_matrix_calibration_mode_processing(result_dict, gradient_matrix_calibration_bulk, h_vector,
                                                                 CD, func_gof_RMSE_stations)
-=======
-                # 3. Process gradient_matrix_calibration_bulk -> compute the effective gradients by subtracting GoFs =>
-                # gradient_matrix
-                # Processing for calibration mode
-                if self.calibration_mode:
-                    gradient_matrix_calibration = {}  # dictionary having stations as keys and outer product of gradients as values
-                    # compute gradient matrix for each station as C=(\sum_{j=1} ^ N (\nabla f(x_j) \nabla f(x_j) ^ T / N)
-                    if CD:  # Central Difference scheme
-                        for single_station in gradient_matrix_calibration_bulk:
-                            gradient_vector = (np.array(gradient_matrix_calibration_bulk[single_station][0::2]) -
-                                               np.array(gradient_matrix_calibration_bulk[single_station][1::2])) / \
-                                              np.array(h_vector) / 2
-                            gradient_matrix_calibration[single_station] = np.outer(gradient_vector, gradient_vector) / \
-                                                                          len(i_s)
-                    else:  # Forward Difference scheme
-                        for single_station in gradient_matrix_calibration_bulk:
-                            # TODO : currently, just RMSE implementation; func_gof_RMSE_stations is f(x)
-                            gradient_vector = (np.array(gradient_matrix_calibration_bulk[single_station]) -
-                                               np.array(func_gof_RMSE_stations)) / np.array(h_vector)
-                            gradient_matrix_calibration[single_station] = np.outer(gradient_vector,
-                                                                                   gradient_vector) / len(i_s)
-
-                    # 4. Add gradient_matrix_calibration to result_dict
-                    if gradient_matrix_calibration:
-                        result_dict["gradient_calibration"] = gradient_matrix_calibration
->>>>>>> dc23fef6
 
                 # Processing for non-calibration mode
                 if self.non_calibration_mode:
                     ids_list = [str(i) for i in range(len(parameter))]
-<<<<<<< HEAD
                     gradient_matrices_list = [np.outer(rows, rows) / len(i_s) for rows in grd_no_calib_dataFrame[ids_list].to_numpy()]
                     grd_no_calib_dataFrame["Gradient_Matrices"] = gradient_matrices_list
                     grd_no_calib_dataFrame.drop(columns=ids_list, inplace=True)
                     # 4. Add gradient_matrix_calibration to result_dict
                     if not grd_no_calib_dataFrame.empty:
                         result_dict["gradient_no_calibration"] = grd_no_calib_dataFrame
-=======
-                    gradient_matrices_list = [np.outer(rows, rows) / len(i_s) for rows in gradient_matrix_no_calibration[ids_list].to_numpy()]
-                    gradient_matrix_no_calibration["Gradient_Matrices"] = gradient_matrices_list
-                    gradient_matrix_no_calibration.drop(columns=ids_list, inplace=True)
-                    # 4. Add gradient_matrix_calibration to result_dict
-                    if not gradient_matrix_no_calibration.empty:
-                        result_dict["gradient_no_calibration"] = gradient_matrix_no_calibration
->>>>>>> dc23fef6
 
             # TODO-Ivana distinguish between only saving results and saving and propagating further
             # save the output of each simulation here just in case the purpose of the simulation is to run multiple Larsim runs
@@ -766,11 +585,7 @@
                 # if self.disable_statistics:
                 file_path = osp.abspath(osp.join(self.working_dir, "df_Larsim_run_" + str(i) + ".pkl"))
                 larsimDataPostProcessing.read_process_write_discharge(result,
-<<<<<<< HEAD
                                                                       type_of_output = self.type_of_output_of_Interest,
-=======
-                                                                      type_of_output = self.type_of_output_of_Interest, \
->>>>>>> dc23fef6
                                                                       station = self.station_for_model_runs,
                                                                       write_to_file = file_path, compression = "gzip")
                 if self.calculate_GoF:
@@ -778,11 +593,7 @@
                     # optionally glue it to the results and propagate everything further for postprocessing
                     index_parameter_gof_DF.to_pickle(
                         osp.abspath(osp.join(self.working_dir, "goodness_of_fit_" + str(i) + ".pkl")),
-<<<<<<< HEAD
                         compression = "gzip")
-=======
-                        compression="gzip")
->>>>>>> dc23fef6
 
             # Debugging  - TODO Delete afterwards
             print("LarsimModel INFO: Process {} returned / appended it's results".format(i))
@@ -805,11 +616,7 @@
             results.append((result_dict, runtime))
 
             # Delete everything except .log and .csv files
-<<<<<<< HEAD
             larsimConfigurationSettings.cleanDirectory_completely(curr_directory = curr_working_dir)
-=======
-            larsimConfigurationSettings.cleanDirecory_completely(curr_directory = curr_working_dir)
->>>>>>> dc23fef6
 
             # change back to starting directory of all the processes
             os.chdir(self.current_dir)
@@ -836,12 +643,7 @@
                                                new_path = local_adjusted_path, warm_up_duration = self.warm_up_duration)
 
         # log file for larsim
-<<<<<<< HEAD
         local_log_file = osp.abspath(osp.join(curr_working_dir, f"run_{index_run}_{sub_index_run}.log"))
-=======
-        local_log_file = osp.abspath(
-                osp.join(curr_working_dir, "run" + str(index_run) + "_" + str(sub_index_run) + ".log"))
->>>>>>> dc23fef6
         # print("LARSIM MODEL INFO: This is where I'm gonna write my log - {}".format(local_log_file))
 
         # run Larsim as external process
@@ -858,7 +660,6 @@
             df_single_ergebnis = larsimInputOutputUtilities.ergebnis_parser_toPandas(result_file_path, index_run)
             return df_single_ergebnis
         else:
-<<<<<<< HEAD
             # TODO Handle this more elegantly
             raise ValueError(
                 "LarsimModel ERROR: Process {}: The following Ergebnis file was not found - {}".format(index_run,
@@ -866,11 +667,6 @@
 
     def _multiple_short_larsim_runs(self, timeframe, timestep, curr_working_dir, index_run = 0, sub_index_run = 0,
                                     warm_up_duration = 53):
-=======
-            return None  # TODO Handle this more elegantly
-
-    def _multiple_short_larsim_runs(self, timeframe, timestep, curr_working_dir, index_run = 0, warm_up_duration = 53):
->>>>>>> dc23fef6
         # if you want to cut execution into shorter runs...
         local_timestep = timestep
 
@@ -886,15 +682,10 @@
         karte_path = osp.abspath(osp.join(curr_working_dir, 'karten'))  # curr_working_dir + 'karten/*'
         tape10_path = osp.abspath(osp.join(curr_working_dir, 'tape10'))
 
-<<<<<<< HEAD
         print(
             "LarsimModel INFO:"
             f" process {index_run} gonna run {number_of_runs} shorter Larsim runs (and number_of_runs_mode {number_of_runs_mode})"
             f" and local_timestep {local_timestep} and initial local_end_date {local_end_date} and warmup duration {warm_up_duration}")
-=======
-        print("LarsimModel INFO: process {} gonna run {} shorter Larsim runs (and number_of_runs_mode {})".format(
-            index_run, number_of_runs, number_of_runs_mode))
->>>>>>> dc23fef6
 
         local_resultDF_list = []
         for i in range(number_of_runs + 1):
@@ -905,10 +696,7 @@
             # calculate times - make sure that outputs are continuous in time
             if i == 0:
                 local_start_date = local_end_date
-<<<<<<< HEAD
                 # TODO : This (local_start_date_p_53) can be local_start_date?
-=======
->>>>>>> dc23fef6
                 local_start_date_p_53 = local_start_date - datetime.timedelta(hours = warm_up_duration)
             else:
                 local_start_date_p_53 = local_end_date
@@ -917,7 +705,6 @@
             if local_start_date > timeframe[1]:
                 break
 
-<<<<<<< HEAD
             #TODO This brings some confusion, try without this!
             #local_start_date = local_start_date.replace(hour = 0, minute = 0, second = 0)
 
@@ -925,47 +712,23 @@
                 local_end_date = local_end_date + datetime.timedelta(hours=warm_up_duration) + datetime.timedelta(days=local_timestep)
             else:
                 local_end_date = local_end_date + datetime.timedelta(days=local_timestep)
-=======
-            local_start_date = local_start_date.replace(hour = 0, minute = 0, second = 0)
-
-            local_end_date = local_start_date + datetime.timedelta(days = local_timestep)
->>>>>>> dc23fef6
 
             if local_end_date > timeframe[1]:
                 local_end_date = timeframe[1]
 
-<<<<<<< HEAD
             print("LarsimModel INFO: Process {}; local_start_date: {}; local_end_date: {}".format(
                     index_run, local_start_date, local_end_date))
-=======
-            print("LarsimModel INFO: Process {}; local_start_date: {}; local_end_date: {}".format(index_run,
-                                                                                                  local_start_date,
-                                                                                                  local_end_date))
->>>>>>> dc23fef6
             single_run_timeframe = (local_start_date, local_end_date)
 
             # run larsim for this shorter period and returned already parsed 'small' ergebnis
             local_resultDF = self._single_larsim_run(timeframe = single_run_timeframe,
                                                      curr_working_dir = curr_working_dir, index_run = index_run,
                                                      sub_index_run = i)
-<<<<<<< HEAD
             # TODO Take maybe an average over duplicated timestamps instead of droping
             local_resultDF_drop = local_resultDF.drop(
                 local_resultDF[local_resultDF['TimeStamp'] < local_start_date_p_53].index)
 
             #TODO Check if some interpolation is needed...
-=======
-
-            # TODO Handle this more elegantly
-            if local_resultDF is None:
-                raise ValueError(
-                    "LarsimModel ERROR: Process {}: The following Ergebnis file was not found - {}".format(index_run,
-                                                                                                           result_file_path))
-
-            local_resultDF_drop = local_resultDF.drop(
-                local_resultDF[local_resultDF['TimeStamp'] < local_start_date_p_53].index)
-
->>>>>>> dc23fef6
             local_resultDF_list.append(local_resultDF_drop)
 
             # rename ergebnis.lila
@@ -982,18 +745,13 @@
         df_simulation_result.sort_values("TimeStamp", inplace = True)
 
         # clean concatenated file - dropping time duplicate values
-<<<<<<< HEAD
         df_simulation_result.drop_duplicates(subset = ['TimeStamp', 'Stationskennung', 'Type'], keep = 'last',
-=======
-        df_simulation_result.drop_duplicates(subset = ['TimeStamp', 'Stationskennung', 'Type'], keep = 'first',
->>>>>>> dc23fef6
                                              inplace = True)
 
         # print("DEBUGGING LARSIM INFO: process {} - After Droping -  MARI and Messung (Hourly):\n".format(i))
         # print(len(df_simulation_result.TimeStamp.unique()))
         # print("\n")
         # print(len((df_simulation_result.loc[(df_simulation_result['Stationskennung'] == "MARI") & (df_simulation_result['Type'] == "Abfluss Messung")]).TimeStamp.unique()))
-<<<<<<< HEAD
 
         return df_simulation_result
 
@@ -1061,6 +819,4 @@
         # 4. Add gradient_matrix_calibration to result_dict
         if gradient_matrix_calibration:
             result_dict["gradient_calibration"] = gradient_matrix_calibration
-=======
->>>>>>> dc23fef6
-
+
